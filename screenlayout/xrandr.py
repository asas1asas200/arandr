"""Wrapper around command line xrandr (only 1.2 per output features supported)"""

import os
import subprocess
import warnings

from .auxiliary import BetterList, Size, Position, Geometry, FileLoadError, FileSyntaxError, InadequateConfiguration, Rotation, ROTATIONS, NORMAL

import gettext
gettext.install('arandr')

SHELLSHEBANG='#!/bin/sh'

class XRandR(object):
    DEFAULTTEMPLATE = [SHELLSHEBANG, '%(xrandr)s']

    def __init__(self, display=None, force_version=False):
        """Create proxy object and check for xrandr at `display`. Fail with
        untested versions unless `force_version` is True."""
        self.environ = dict(os.environ)
        if display:
            self.environ['DISPLAY'] = display

        version_output = self._output("--version")
        if not ("1.2" in version_output or "1.3" in version_output) and not force_version:
            raise Exception("XRandR 1.2/1.3 required.")

    def _get_outputs(self):
        assert self.state.outputs.keys() == self.configuration.outputs.keys()
        return self.state.outputs.keys()
    outputs = property(_get_outputs)

    #################### calling xrandr ####################

    def _output(self, *args):
        p = subprocess.Popen(("xrandr",)+args, stdout=subprocess.PIPE, stderr=subprocess.PIPE, env=self.environ)
        ret, err = p.communicate()
        status = p.wait()
        if status!=0:
            raise Exception("XRandR returned error code %d: %s"%(status,err))
        if err:
            warnings.warn("XRandR wrote to stderr, but did not report an error (Message was: %r)"%err)
        return ret

    def _run(self, *args):
        self._output(*args)

    #################### loading ####################

    def load_from_string(self, data):
        data = data.replace("%","%%")
        lines = data.split("\n")
        if lines[-1] == '': lines.pop() # don't create empty last line

        if lines[0] != SHELLSHEBANG:
            raise FileLoadError('Not a shell script.')

        xrandrlines = [i for i,l in enumerate(lines) if l.strip().startswith('xrandr ')]
        if len(xrandrlines)==0:
            raise FileLoadError('No recognized xrandr command in this shell script.')
        if len(xrandrlines)>1:
            raise FileLoadError('More than one xrandr line in this shell script.')
        self._load_from_commandlineargs(lines[xrandrlines[0]].strip())
        lines[xrandrlines[0]] = '%(xrandr)s'

        return lines

    def _load_from_commandlineargs(self, commandline):
        self.load_from_x()

        args = BetterList(commandline.split(" "))
        if args.pop(0) != 'xrandr':
            raise FileSyntaxError()
        options = dict((a[0], a[1:]) for a in args.split('--output') if a) # first part is empty, exclude empty parts

        for on,oa in options.items():
            o = self.configuration.outputs[on]
            m = self.state.outputs[on].modes
            if oa == ['--off']:
                o.active = False
            else:
                if len(oa)%2 != 0:
                    raise FileSyntaxError()
                parts = [(oa[2*i],oa[2*i+1]) for i in range(len(oa)//2)]
                for p in parts:
                    if p[0] == '--mode':
                        modes = [(k, r) for k, (r, n, _, _) in m.items() if n == p[1]]
                        if len(modes) == 0:
                            raise FileLoadError('Specified mode ' + p[1] + 'is unavailable.')
                        elif len(modes) != 1:
                            raise FileLoadError('Required mode ' + p[1] + 'is ambiguous.')
                        o.modeid, o.mode = modes[0]
                    elif p[0] == '--pos':
                        o.position = Position(p[1])
                    elif p[0] == '--rotate':
                        if p[1] not in ROTATIONS:
                            raise FileSyntaxError()
                        o.rotation = Rotation(p[1])
                    else:
                        raise FileSyntaxError()
                o.active = True

    def load_from_x(self): # FIXME -- use a library
        self.configuration = self.Configuration()
        self.state = self.State()

        screenline, items = self._load_raw_lines()

        self._load_parse_screenline(screenline)

        for headline,details in items:
            if headline.startswith("  "): continue # a currently disconnected part of the screen i can't currently get any info out of
            if headline == "": continue # noise

            headline = headline.replace('unknown connection', 'unknown-connection')
            hsplit = headline.split(" ")
            o = self.state.Output(hsplit[0])
            assert hsplit[1] in ("connected","disconnected", 'unknown-connection')

            o.connected = (hsplit[1] in ('connected', 'unknown-connection'))

            if not hsplit[2].startswith("("):
                active = True

                geometry = Geometry(hsplit[2])

                modeid = hsplit[3].strip("()")

                if hsplit[4] in ROTATIONS: rotation = Rotation(hsplit[4])
                else: rotation = NORMAL
            else:
                active = False
                geometry = None
                modeid = None
                rotation = None

            o.rotations = set()
            for r in ROTATIONS:
                if r in headline:
                    o.rotations.add(r)

            c = {}
            for d, w, h in details:
<<<<<<< HEAD
                n, m = d.strip().split(" ")[0:2]
=======
                n, m = d[0:2]
>>>>>>> 3df09b68
                k = m.strip("()")
                try:
                    r = Size([int(w), int(h)])
                except ValueError:
                    raise Exception("Output %s parse error: modename %s modeid %s."%(o.name, n,k))
<<<<<<< HEAD
                o.modes[k] = (r, n, -1, " ".join(d.strip().split(" ")[-3:]))
                if str(r) not in c: c[str(r)] = 0
                if n != r: c[str(r)] += 1
            for k in o.modes:
                r, n, _, d = o.modes[k]
                o.modes[k] = (r, n, c[str(r)], d.strip())
=======
                if str(r) not in c: c[str(r)] = 0
                if n != r: c[str(r)] += 1
                for x in [ "+preferred", "*current" ]:
                    if x in d: d.remove(x)
                o.modes[k] = (r, n, -1, " ".join(d[-3:]))
            for k in o.modes:
                r, n, _, d = o.modes[k]
                o.modes[k] = (r, n, c[str(r)], d)
>>>>>>> 3df09b68

            self.state.outputs[o.name] = o
            self.configuration.outputs[o.name] = self.configuration.OutputConfiguration(active, modeid, geometry, rotation)

    def _load_raw_lines(self):
        output = self._output("--verbose")
        items = []
        screenline = None
        for l in output.split('\n'):
            if l.startswith("Screen "):
                assert screenline is None
                screenline = l
            elif l.startswith('\t'):
                continue
            elif l.startswith(2*' '): # [mode, width, height]
                l = l.strip()
                if reduce(bool.__or__, [l.startswith(x+':') for x in "hv"]):
                    l = l[-len(l):l.index(" start")-len(l)]
                    items[-1][1][-1].append(l[l.rindex(' '):])
                else: # mode
<<<<<<< HEAD
                    items[-1][1].append([l])
=======
                    items[-1][1].append([l.split()])
>>>>>>> 3df09b68
            else:
                items.append([l, []])
        return screenline, items

    def _load_parse_screenline(self, screenline):
        assert screenline is not None
        ssplit = screenline.split(" ")

        ssplit_expect = ["Screen",None,"minimum",None,"x",None,"current",None,"x",None,"maximum",None,"x",None]
        assert all(a==b for (a,b) in zip(ssplit,ssplit_expect) if b is not None)

        self.state.virtual = self.state.Virtual(
                min = Size((int(ssplit[3]),int(ssplit[5][:-1]))),
                max = Size((int(ssplit[11]),int(ssplit[13])))
                )
        self.configuration.virtual = Size((int(ssplit[7]),int(ssplit[9][:-1])))

    #################### saving ####################

    def save_to_shellscript_string(self, template=None, additional=None):
        """Return a shellscript that will set the current configuration. Output can be parsed by load_from_string.

        You may specify a template, which must contain a %(xrandr)s parameter and optionally others, which will be filled from the additional dictionary."""
        if not template:
            template = self.DEFAULTTEMPLATE
        template = '\n'.join(template)+'\n'

        d = {'xrandr': "xrandr "+" ".join(self.configuration.commandlineargs(self.state.outputs))}
        if additional:
            d.update(additional)

        return template%d

    def save_to_x(self):
        self.check_configuration()
        self._run(*self.configuration.commandlineargs())

    def check_configuration(self):
        vmax = self.state.virtual.max

        for on in self.outputs:
            oc = self.configuration.outputs[on]
            #os = self.state.outputs[on]

            if not oc.active:
                continue

            # we trust users to know what they are doing (e.g. widget: will accept current mode, but not offer to change it lacking knowledge of alternatives)
            #if oc.rotation not in os.rotations:
            #    raise InadequateConfiguration("Rotation not allowed.")
            #if oc.mode not in os.modes:
            #    raise InadequateConfiguration("Mode not allowed.")

            x = oc.position[0] + oc.size[0]
            y = oc.position[1] + oc.size[1]

            if x > vmax[0] or y > vmax[1]:
                raise InadequateConfiguration(_("A part of an output is outside the virtual screen."))

            if oc.position[0] < 0 or oc.position[1] < 0:
                raise InadequateConfiguration(_("An output is outside the virtual screen."))

    #################### sub objects ####################

    class State(object):
        """Represents everything that can not be set by xrandr."""
        def __init__(self):
            self.outputs = {}

        def __repr__(self):
            return '<%s for %d Outputs, %d connected>'%(type(self).__name__, len(self.outputs), len([x for x in self.outputs.values() if x.connected]))

        class Virtual(object):
            def __init__(self, min, max):
                self.min = min
                self.max = max

        class Output(object):
            def __init__(self, name):
                self.name = name
                self.modes = {}

            def __repr__(self):
                return '<%s %r (%d modes)>'%(type(self).__name__, self.name, len(self.modes))

    class Configuration(object):
        """Represents everything that can be set by xrandr (and is therefore subject to saving and loading from files)"""
        def __init__(self):
            self.outputs = {}

        def __repr__(self):
            return '<%s for %d Outputs, %d active>'%(type(self).__name__, len(self.outputs), len([x for x in self.outputs.values() if x.active]))

        def commandlineargs(self, o=None):
            args = []
            for on,oc in self.outputs.items():
                args.append("--output")
                args.append(on)
                if not oc.active:
                    args.append("--off")
                else:
                    args.append("--mode")
                    args.append(oc.modeid if not o else o[on].modes[oc.modeid][1])
                    args.append("--pos")
                    args.append(str(oc.position))
                    args.append("--rotate")
                    args.append(oc.rotation)
            return args

        class OutputConfiguration(object):
            def __init__(self, active, modeid, geometry, rotation):
                self.active = active
                if active:
                    self.modeid = modeid
                    self.position = geometry.position
                    self.rotation = rotation
                    if rotation.is_odd:
                        self.mode = Size(reversed(geometry.size))
                    else:
                        self.mode = geometry.size
            size = property(lambda self: Size(reversed(self.mode)) if self.rotation.is_odd else self.mode)<|MERGE_RESOLUTION|>--- conflicted
+++ resolved
@@ -141,24 +141,12 @@
 
             c = {}
             for d, w, h in details:
-<<<<<<< HEAD
-                n, m = d.strip().split(" ")[0:2]
-=======
                 n, m = d[0:2]
->>>>>>> 3df09b68
                 k = m.strip("()")
                 try:
                     r = Size([int(w), int(h)])
                 except ValueError:
                     raise Exception("Output %s parse error: modename %s modeid %s."%(o.name, n,k))
-<<<<<<< HEAD
-                o.modes[k] = (r, n, -1, " ".join(d.strip().split(" ")[-3:]))
-                if str(r) not in c: c[str(r)] = 0
-                if n != r: c[str(r)] += 1
-            for k in o.modes:
-                r, n, _, d = o.modes[k]
-                o.modes[k] = (r, n, c[str(r)], d.strip())
-=======
                 if str(r) not in c: c[str(r)] = 0
                 if n != r: c[str(r)] += 1
                 for x in [ "+preferred", "*current" ]:
@@ -167,7 +155,6 @@
             for k in o.modes:
                 r, n, _, d = o.modes[k]
                 o.modes[k] = (r, n, c[str(r)], d)
->>>>>>> 3df09b68
 
             self.state.outputs[o.name] = o
             self.configuration.outputs[o.name] = self.configuration.OutputConfiguration(active, modeid, geometry, rotation)
@@ -188,11 +175,7 @@
                     l = l[-len(l):l.index(" start")-len(l)]
                     items[-1][1][-1].append(l[l.rindex(' '):])
                 else: # mode
-<<<<<<< HEAD
-                    items[-1][1].append([l])
-=======
                     items[-1][1].append([l.split()])
->>>>>>> 3df09b68
             else:
                 items.append([l, []])
         return screenline, items
